--- conflicted
+++ resolved
@@ -71,7 +71,7 @@
 	var codes []rune
 	switch {
 	case *doGrep:
-		codes = argsAreRegexps(flag.Args())
+		codes = argsAreRegexps()
 	case *doChar:
 		codes = argsAreNumbers()
 	case *doNum:
@@ -232,11 +232,6 @@
 	return codes
 }
 
-<<<<<<< HEAD
-// argsAreRegexps matches the regexps in args against the combined
-// value of "{Codepoint}\t{Name}; {Unicode 1.0 Name}".
-func argsAreRegexps(args []string) []rune {
-=======
 // argsAreRegexps returns runes for search-strings that match some
 // number of user-supplied regexps.
 //
@@ -246,26 +241,15 @@
 // search-string doesn't have a 1.0 Name, it will have the semicolon
 // followed by the empty string, '{Name};'.
 func argsAreRegexps() []rune {
->>>>>>> e3aee623
-	var codes []rune
-	for _, a := range args {
+	var codes []rune
+	for _, a := range flag.Args() {
 		re, err := regexp.Compile(a)
 		if err != nil {
 			fatalf("%s", err)
 		}
 		for _, line := range unicodeLines {
 			fields := strings.Split(strings.ToLower(line), ";")
-<<<<<<< HEAD
-			line = fields[0] + "\t" + fields[1]
-			if fields[10] != "" {
-				line += "; " + fields[10]
-			}
-			if strings.Contains(line, "greek small letter") {
-				fmt.Printf("debug: %q\n", line)
-			}
-=======
 			line = fields[1] + ";" + fields[10]
->>>>>>> e3aee623
 			if re.MatchString(line) {
 				codes = append(codes, parseRune(fields[0]))
 			}
