// Copyright 2012 The Go Authors. All rights reserved.
// Use of this source code is governed by a BSD-style
// license that can be found in the LICENSE file.

/*
Unicode is a command-line tool for studying Unicode characters.

usage: unicode [-c] [-d] [-n] [-t]

	-c: args are hex; output characters (xyz)
	-n: args are characters; output hex (23 or 23-44)
	-g: args are regular expressions for matching names
	-d: output textual description
	-t: output plain text, not one char per line
	-U: output full Unicode description
	-s: sort before output (only useful with -g and multiple regexps)

Default behavior sniffs the arguments to select -c vs. -n.
*/
package main // import "robpike.io/cmd/unicode"

import (
	"bytes"
	_ "embed"
	"flag"
	"fmt"
	"os"
	"regexp"
	"sort"
	"strconv"
	"strings"
)

var (
	doNum  = flag.Bool("n", false, "output numeric values")
	doChar = flag.Bool("c", false, "output characters")
	doText = flag.Bool("t", false, "output plain text")
	doDesc = flag.Bool("d", false, "describe the characters from the Unicode database, in simple form")
	doUnic = flag.Bool("u", false, "describe the characters from the Unicode database, in Unicode form")
	doUNIC = flag.Bool("U", false, "describe the characters from the Unicode database, in glorious detail")
	doGrep = flag.Bool("g", false, "grep for argument string in data")
	doSort = flag.Bool("s", false, "sort characters before outputting/describing")
)

var printRange = false

//go:generate sh -c "curl http://ftp.unicode.org/Public/UNIDATA/UnicodeData.txt >UnicodeData.txt"
var (
	//go:embed UnicodeData.txt
	unicodeDataTxt string
	unicodeLines   = splitLines(unicodeDataTxt)
)

func main() {
	flag.Usage = usage
	flag.Parse()
	mode()
	var codes []rune
	switch {
	case *doGrep:
		codes = argsAreRegexps(flag.Args())
	case *doChar:
		codes = argsAreNumbers()
	case *doNum:
		codes = argsAreChars()
	}
	codes = dedupe(codes)
	if *doSort {
		sort.Slice(codes, func(i, j int) bool { return codes[i] < codes[j] })
	}
	if *doUnic || *doUNIC || *doDesc {
		desc(codes)
		return
	}
	if *doText {
		fmt.Printf("%s\n", string(codes))
		return
	}
	b := new(bytes.Buffer)
	for i, c := range codes {
		switch {
		case printRange:
			fmt.Fprintf(b, "%.4x %c", c, c)
			if i%4 == 3 {
				fmt.Fprint(b, "\n")
			} else {
				fmt.Fprint(b, "\t")
			}
		case *doChar:
			fmt.Fprintf(b, "%c\n", c)
		case *doNum:
			fmt.Fprintf(b, "%.4x\n", c)
		}
	}
	if b.Len() > 0 && b.Bytes()[b.Len()-1] != '\n' {
		fmt.Fprint(b, "\n")
	}
	fmt.Print(b)
}

func fatalf(format string, args ...interface{}) {
	if !strings.HasSuffix(format, "\n") {
		format += "\n"
	}
	fmt.Fprintf(os.Stderr, format, args...)
	os.Exit(2)
}

const usageText = `usage: unicode [-c] [-d] [-n] [-t]
-c: args are hex; output characters (xyz)
-n: args are characters; output hex (23 or 23-44)
-g: args are regular expressions for matching names
-d: output textual description
-t: output plain text, not one char per line
-U: output full Unicode description
-s: sort before output (only useful with -g and multiple regexps)

Default behavior sniffs the arguments to select -c vs. -n.
`

func usage() {
	fatalf("%s", usageText)
}

// Mode determines whether we have numeric or character input.
// If there are no flags, we sniff the first argument.
func mode() {
	if len(flag.Args()) == 0 {
		usage()
	}
	// If grepping names, we need an output format defined; default is numeric.
	if *doGrep && !(*doNum || *doChar || *doDesc || *doUnic || *doUNIC) {
		*doNum = true
	}
	if *doNum || *doChar {
		return
	}
	alldigits := true
	numDash := 0
	for _, r := range strings.Join(flag.Args(), "") {
		if !strings.ContainsRune("0123456789abcdefABCDEF-", r) {
			alldigits = false
		}
		if r == '-' {
			numDash++
		}
	}
	// If there is one '-' it's a range; if zero it's just a hex number.
	if alldigits && numDash <= 1 {
		*doChar = true
		return
	}
	*doNum = true
}

func argsAreChars() []rune {
	var codes []rune
	for i, a := range flag.Args() {
		for _, r := range a {
			codes = append(codes, r)
		}
		// Add space between arguments if output is plain text.
		if *doText && i < len(flag.Args())-1 {
			codes = append(codes, ' ')
		}
	}
	return codes
}

func argsAreNames() []rune {
	var codes []rune
	for i, a := range flag.Args() {
		for _, r := range a {
			codes = append(codes, r)
		}
		// Add space between arguments if output is plain text.
		if *doText && i < len(flag.Args())-1 {
			codes = append(codes, ' ')
		}
	}
	return codes
}

func parseRune(s string) rune {
	r, err := strconv.ParseInt(s, 16, 22)
	if err != nil {
		fatalf("%s", err)
	}
	return rune(r)
}

func argsAreNumbers() []rune {
	var codes []rune
	for _, a := range flag.Args() {
		if s := strings.Split(a, "-"); len(s) == 2 {
			printRange = true
			r1 := parseRune(s[0])
			r2 := parseRune(s[1])
			if r2 < r1 {
				usage()
			}
			for ; r1 <= r2; r1++ {
				codes = append(codes, r1)
			}
			continue
		}
		codes = append(codes, parseRune(a))
	}
	return codes
}

// argsAreRegexps matches the regexps in args against the combined
// value of "{Codepoint}\t{Name}; {Unicode 1.0 Name}".
func argsAreRegexps(args []string) []rune {
	var codes []rune
	for _, a := range args {
		re, err := regexp.Compile(a)
		if err != nil {
			fatalf("%s", err)
		}
		for i, line := range unicodeLines {
			fields := strings.Split(strings.ToLower(line), ";")
			line = fields[0] + "\t" + fields[1]
			if fields[10] != "" {
				line += "; " + fields[10]
			}
			if strings.Contains(line, "greek small letter") {
				fmt.Printf("debug: %q\n", line)
			}
			if re.MatchString(line) {
				r, _ := runeOfLine(i, line)
				codes = append(codes, r)
			}
		}
	}
	return codes
}

func splitLines(text string) []string {
	lines := strings.Split(text, "\n")
	// We get an empty final line; drop it.
	if len(lines) > 0 && len(lines[len(lines)-1]) == 0 {
		lines = lines[:len(lines)-1]
	}
	return lines
}

func runeOfLine(i int, line string) (r rune, tab int) {
	tab = strings.IndexAny(line, "\t;")
	if tab < 0 {
		fatalf("malformed database: line %d", i)
	}
	return parseRune(line[0:tab]), tab
}

func desc(codes []rune) {
	runeData := make(map[rune]string)
	for i, l := range unicodeLines {
		r, tab := runeOfLine(i, l)
		runeData[r] = l[tab+1:]
	}
	if *doUNIC {
		for _, r := range codes {
			fmt.Printf("%#U %s", r, dumpUnicode(runeData[r]))
		}
	} else if *doUnic {
		for _, r := range codes {
			fmt.Printf("%#U %s\n", r, runeData[r])
		}
	} else {
		for _, r := range codes {
			fields := strings.Split(strings.ToLower(runeData[r]), ";")
			desc := fields[0]
			if len(desc) >= 9 && fields[9] != "" {
				desc += "; " + fields[9]
			}
			fmt.Printf("%#U %s\n", r, desc)
		}
	}
}

<<<<<<< HEAD
// See <https://www.unicode.org/reports/tr44/#UnicodeData.txt>
// for field definitions.
=======
// dedupe returns codes with duplicate runes removed. It preserves
// the original order of the remaining runes.
func dedupe(codes []rune) []rune {
	var (
		deduped = make([]rune, 0)
		m       = make(map[rune]bool)
	)
	for _, r := range codes {
		if !m[r] {
			deduped = append(deduped, r)
			m[r] = true
		}
	}
	return deduped
}

>>>>>>> 49b28037
var prop = [...]string{
	"",
	"category: ",
	"canonical combining classes: ",
	"bidirectional category: ",
	"character decomposition mapping: ",
	"decimal digit value: ",
	"digit value: ",
	"numeric value: ",
	"mirrored: ",
	"Unicode 1.0 name: ",
	"10646 comment field: ",
	"uppercase mapping: ",
	"lowercase mapping: ",
	"titlecase mapping: ",
}

func dumpUnicode(s string) []byte {
	fields := strings.Split(s, ";")
	if len(fields) == 0 {
		return []byte{'\n'}
	}
	b := new(bytes.Buffer)
	if len(fields) != len(prop) {
		fmt.Fprintf(b, "%s: can't print: expected %d fields, got %d\n", s, len(prop), len(fields))
		return b.Bytes()
	}
	for i, f := range fields {
		if f == "" {
			continue
		}
		if i > 0 {
			b.WriteByte('\t')
		}
		fmt.Fprintf(b, "%s%s\n", prop[i], f)
	}
	return b.Bytes()
}<|MERGE_RESOLUTION|>--- conflicted
+++ resolved
@@ -44,6 +44,10 @@
 
 var printRange = false
 
+// See <https://www.unicode.org/reports/tr44/#UnicodeData.txt> for
+// field definitions, and <https://www.unicode.org/reports/tr44/#Data_Fields>
+// for the broader spec for this file.
+//
 //go:generate sh -c "curl http://ftp.unicode.org/Public/UNIDATA/UnicodeData.txt >UnicodeData.txt"
 var (
 	//go:embed UnicodeData.txt
@@ -279,10 +283,6 @@
 	}
 }
 
-<<<<<<< HEAD
-// See <https://www.unicode.org/reports/tr44/#UnicodeData.txt>
-// for field definitions.
-=======
 // dedupe returns codes with duplicate runes removed. It preserves
 // the original order of the remaining runes.
 func dedupe(codes []rune) []rune {
@@ -299,7 +299,6 @@
 	return deduped
 }
 
->>>>>>> 49b28037
 var prop = [...]string{
 	"",
 	"category: ",
